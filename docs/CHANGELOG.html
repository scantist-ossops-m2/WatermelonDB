--- conflicted
+++ resolved
@@ -166,16 +166,12 @@
                         <h1 id="changelog"><a class="header" href="#changelog">Changelog</a></h1>
 <p>All notable changes to this project will be documented in this file.</p>
 <p>Contributors: Please add your changes to CHANGELOG-Unreleased.md</p>
-<<<<<<< HEAD
-<h2 id="0253---2023-01-31"><a class="header" href="#0253---2023-01-31">0.25.3 - 2023-01-31</a></h2>
-=======
 <h2 id="0254---2023-01-31"><a class="header" href="#0254---2023-01-31">0.25.4 - 2023-01-31</a></h2>
 <ul>
 <li>[Sync] Improve memory consumption (less likely to get &quot;Maximum callstack exceeded&quot; error)</li>
 <li>[TypeScript] Fix type of <code>DirtyRaw</code> to <code>{ [key: string]: any }</code> (from <code>Object</code>)</li>
 </ul>
 <h2 id="0253---2023-01-30"><a class="header" href="#0253---2023-01-30">0.25.3 - 2023-01-30</a></h2>
->>>>>>> 90717baf
 <ul>
 <li>Fixed TypeError regression</li>
 </ul>
