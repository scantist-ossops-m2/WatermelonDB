// @flow

import { type ConnectionTag } from '../../utils/common'
import { type ResultCallback } from '../../utils/fp/Result'

import type { RecordId } from '../../Model'
import type { AppSchema, TableName, SchemaVersion } from '../../Schema'
import type { SchemaMigrations } from '../../Schema/migrations'

import { type DirtyFindResult, type DirtyQueryResult } from '../common'

export type SQL = string
export type SQLiteArg = string | boolean | number | null
export type SQLiteQuery = [SQL, SQLiteArg[]]

export type MigrationEvents = {
  onSuccess: () => void,
  onStarted: () => void,
  onFailure: (error: string) => void,
}

export type SQLiteAdapterOptions = $Exact<{
  dbName?: string,
  schema: AppSchema,
  migrations?: SchemaMigrations,
  // (deprecated) use JSI instead
  synchronous?: boolean,
  // The new way to run the database in synchronous mode. iOS-only at the moment
  experimentalUseJSI?: boolean,
<<<<<<< HEAD
  migrationEvents?: MigrationEvents,
=======
  // Called when database failed to set up (initialize) correctly. It's possible that
  // it's some transient error that will be solved by a reload, but it's
  // very likely that the error is persistent (e.g. a corrupted database).
  // Pass a callback to offer to the user to reload the app or log out
  onSetUpError?: (error: Error) => void,
>>>>>>> db5e955f
}>

export type DispatcherType = 'asynchronous' | 'synchronous' | 'jsi'

export type NativeBridgeBatchOperation =
  | ['execute', TableName<any>, SQL, SQLiteArg[]]
  | ['create', TableName<any>, RecordId, SQL, SQLiteArg[]]
  | ['markAsDeleted', TableName<any>, RecordId]
  | ['destroyPermanently', TableName<any>, RecordId]
// | ['setLocal', string, string]
// | ['removeLocal', string]

type InitializeStatus =
  | { code: 'ok' | 'schema_needed' }
  | { code: 'migrations_needed', databaseVersion: SchemaVersion }

export type SyncReturn<T> =
  | { status: 'success', result: T }
  | { status: 'error', code: string, message: string }

export type NativeDispatcher = $Exact<{
  initialize: (string, SchemaVersion, ResultCallback<InitializeStatus>) => void,
  setUpWithSchema: (string, SQL, SchemaVersion, ResultCallback<void>) => void,
  setUpWithMigrations: (string, SQL, SchemaVersion, SchemaVersion, ResultCallback<void>) => void,
  find: (TableName<any>, RecordId, ResultCallback<DirtyFindResult>) => void,
  query: (TableName<any>, SQL, ResultCallback<DirtyQueryResult>) => void,
  count: (SQL, ResultCallback<number>) => void,
  batch: (NativeBridgeBatchOperation[], ResultCallback<void>) => void,
  batchJSON?: (string, ResultCallback<void>) => void,
  getDeletedRecords: (TableName<any>, ResultCallback<RecordId[]>) => void,
  destroyDeletedRecords: (TableName<any>, RecordId[], ResultCallback<void>) => void,
  unsafeResetDatabase: (SQL, SchemaVersion, ResultCallback<void>) => void,
  getLocal: (string, ResultCallback<?string>) => void,
  setLocal: (string, string, ResultCallback<void>) => void,
  removeLocal: (string, ResultCallback<void>) => void,
}>

export type NativeBridgeType = {
  // Async methods
  initialize: (ConnectionTag, string, SchemaVersion) => Promise<InitializeStatus>,
  setUpWithSchema: (ConnectionTag, string, SQL, SchemaVersion) => Promise<void>,
  setUpWithMigrations: (ConnectionTag, string, SQL, SchemaVersion, SchemaVersion) => Promise<void>,
  find: (ConnectionTag, TableName<any>, RecordId) => Promise<DirtyFindResult>,
  query: (ConnectionTag, TableName<any>, SQL) => Promise<DirtyQueryResult>,
  count: (ConnectionTag, SQL) => Promise<number>,
  batch: (ConnectionTag, NativeBridgeBatchOperation[]) => Promise<void>,
  batchJSON?: (ConnectionTag, string) => Promise<void>,
  getDeletedRecords: (ConnectionTag, TableName<any>) => Promise<RecordId[]>,
  destroyDeletedRecords: (ConnectionTag, TableName<any>, RecordId[]) => Promise<void>,
  unsafeResetDatabase: (ConnectionTag, SQL, SchemaVersion) => Promise<void>,
  getLocal: (ConnectionTag, string) => Promise<?string>,
  setLocal: (ConnectionTag, string, string) => Promise<void>,
  removeLocal: (ConnectionTag, string) => Promise<void>,

  // Synchronous methods
  initializeSynchronous?: (ConnectionTag, string, SchemaVersion) => SyncReturn<InitializeStatus>,
  setUpWithSchemaSynchronous?: (ConnectionTag, string, SQL, SchemaVersion) => SyncReturn<void>,
  setUpWithMigrationsSynchronous?: (
    ConnectionTag,
    string,
    SQL,
    SchemaVersion,
    SchemaVersion,
  ) => SyncReturn<void>,
  findSynchronous?: (ConnectionTag, TableName<any>, RecordId) => SyncReturn<DirtyFindResult>,
  querySynchronous?: (ConnectionTag, TableName<any>, SQL) => SyncReturn<DirtyQueryResult>,
  countSynchronous?: (ConnectionTag, SQL) => SyncReturn<number>,
  batchSynchronous?: (ConnectionTag, NativeBridgeBatchOperation[]) => SyncReturn<void>,
  batchJSONSynchronous?: (ConnectionTag, string) => SyncReturn<void>,
  getDeletedRecordsSynchronous?: (ConnectionTag, TableName<any>) => SyncReturn<RecordId[]>,
  destroyDeletedRecordsSynchronous?: (
    ConnectionTag,
    TableName<any>,
    RecordId[],
  ) => SyncReturn<void>,
  unsafeResetDatabaseSynchronous?: (ConnectionTag, SQL, SchemaVersion) => SyncReturn<void>,
  getLocalSynchronous?: (ConnectionTag, string) => SyncReturn<?string>,
  setLocalSynchronous?: (ConnectionTag, string, string) => SyncReturn<void>,
  removeLocalSynchronous?: (ConnectionTag, string) => SyncReturn<void>,

  // Special methods
  initializeJSI?: () => void,
}<|MERGE_RESOLUTION|>--- conflicted
+++ resolved
@@ -27,15 +27,12 @@
   synchronous?: boolean,
   // The new way to run the database in synchronous mode. iOS-only at the moment
   experimentalUseJSI?: boolean,
-<<<<<<< HEAD
   migrationEvents?: MigrationEvents,
-=======
   // Called when database failed to set up (initialize) correctly. It's possible that
   // it's some transient error that will be solved by a reload, but it's
   // very likely that the error is persistent (e.g. a corrupted database).
   // Pass a callback to offer to the user to reload the app or log out
   onSetUpError?: (error: Error) => void,
->>>>>>> db5e955f
 }>
 
 export type DispatcherType = 'asynchronous' | 'synchronous' | 'jsi'
