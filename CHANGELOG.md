--- conflicted
+++ resolved
@@ -7,6 +7,14 @@
 ### Changes
 
 - Improved UI performance by consolidating multiple observation emissions into a single per-collection batch emission when doing batch changes
+- [Hooks] new `useDatabase` hook for consuming the Database Context:
+   ```
+   import { useDatabase } from '@nozbe/watermelondb/hooks';
+   const Component = () => {
+      const database = useDatabase();
+   }
+   ```
+- [TypeScript] added `.d.ts` files. Please note: TypeScript definitions are currently incomplete and should be used as a guide only. PRs for improvements would be appreciated.
 
 ## 0.11.0 - 2019-03-12
 
@@ -27,20 +35,8 @@
 - Actions are now aborted when `unsafeResetDatabase()` is called, making reseting database a little bit safer
 - Updated demo dependencies
 - LokiJS is now a dependency of WatermelonDB (although it's only required for use on the web)
-<<<<<<< HEAD
-- [Android] fix compile error for kotlin 1.3+ 
-- [Hooks] new `useDatabase` hook for consuming the Database Context:
-   ```
-   import { useDatabase } from '@nozbe/watermelondb/hooks';
-   const Component = () => {
-      const database = useDatabase();
-   }
-   ```
-- [TypeScript] added `.d.ts` files. Please note: TypeScript definitions are currently incomplete and should be used as a guide only. PRs for improvements would be appreciated.
-=======
 - [Android] removed unused test class
 - [Android] updated ktlint to `0.30.0`
->>>>>>> dad76154
 
 ## 0.10.1 - 2019-02-12
 
