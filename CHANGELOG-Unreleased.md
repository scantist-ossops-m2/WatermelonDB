--- conflicted
+++ resolved
@@ -10,13 +10,10 @@
 
 ### Changes
 
-<<<<<<< HEAD
 - Interal RxJS imports have been refactor such that rxjs-compat should never be used now
 - [Performance] Tweak Babel config to produce smaller code
 - [Performance] LokiJS-based apps will now take up to 30% less time to load the database (id and unique indicies are generated lazily)
-=======
 ｰ [Android] Support Autolinking. Above RN 0.60.x, [Android Installation steps](https://nozbe.github.io/WatermelonDB/Installation.html#android-react-native) is no longer needed expect Babel, Kotlin, and Troubleshooting steps.
->>>>>>> f4f3e103
 
 ### Fixes
 
