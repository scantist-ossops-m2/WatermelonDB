# Changelog

## Unreleased

### BREAKING CHANGES

<<<<<<< HEAD
- **iOS Installation change**. You need to add this line to your Podfile: `pod 'simdjson', path: '../node_modules/@nozbe/simdjson'`
- Deprecated `new Database({ actionsEnabled: false })` options is now removed. Actions are always enabled.
- Deprecated `new SQLiteAdapter({ synchronous: true })` option is now removed. Use `{ jsi: true }` instead.
- Deprecated `Q.unsafeLokiFilter` is now removed. Use `Q.unsafeLokiTransform((raws, loki) => raws.filter(raw => ...))` instead.
- Deprecated `Query.hasJoins` is now removed
- Changes to `LokiJSAdapter` constructor options:
  - `indexedDBSerializer` -> `extraIncrementalIDBOptions: { serializeChunk, deserializeChunk }`
  - `onIndexedDBFetchStart` -> `extraIncrementalIDBOptions: { onFetchStart }`
  - `onIndexedDBVersionChange` -> `extraIncrementalIDBOptions: { onversionchange }`
  - `autosave: false` -> `extraLokiOptions: { autosave: false }`
- `Q.experimentalSortBy`, `Q.experimentalSkip`, `Q.experimentalTake` have been renamed to `Q.sortBy`, `Q.skip`, `Q.take` respectively
- Changes to Internal APIs. These were never meant to be public, and so are unlikely to affect you:
  - `Model._isCommited`, `._hasPendingUpdate`, `._hasPendingDelete` have been removed and changed to `Model._pendingState`
  - `Collection.unsafeClearCache()` is no longer exposed
- Values passed to `adapter.setLocal()` are now validated to be strings. This is technically a bug fix, since local storage was always documented to only accept strings, however applications may have relied on this lack of validation. Adding this validation was necessary to achieve consistent behavior between SQLiteAdapter and LokiJSAdapter
- `unsafeSql` passed to `appSchema` will now also be called when dropping and later recreating all database indices on large batches. A second argument was added so you can distinguish between these cases. See Schema docs for more details.
- **Changes to sync change tracking**. The behavior of `record._raw._changed` and `record._raw._status` (a.k.a. `record.syncStatus`) has changed. This is unlikely to be a breaking change to you, unless you're writing your own sync engine or rely on these low-level details.
  - Previously, _changed was always empty when _status=created. Now, _changed is not populated during initial creation of a record, but a later update will add changed fields to _changed. This change was necessary to fix a long-standing Sync bug.

=======
>>>>>>> 06607aeb
### Deprecations

### New features

<<<<<<< HEAD
- `db.write(writer => { ... writer.batch() })` - you can now call batch on the interface passed to a writer block
- **Fetching record IDs and unsafe raws.** You can now optimize fetching of queries that only require IDs, not full cached records:
  - `await query.fetchIds()` will return an array of record ids
  - `await query.unsafeFetchRaw()` will return an array of unsanitized, unsafe raw objects (use alongside `Q.unsafeSqlQuery` to exclude unnecessary or include extra columns)
  - advanced `adapter.queryIds()`, `adapter.unsafeQueryRaw` are also available
- **Raw SQL queries**. New syntax for running unsafe raw SQL queries:
  - `collection.query(Q.unsafeSqlQuery("select * from tasks where foo = ?", ['bar'])).fetch()`
  - You can now also run `.fetchCount()`, `.fetchIds()` on SQL queries
  - You can now safely pass values for SQL placeholders by passing an array
  - You can also observe an unsafe raw SQL query -- with some caveats! refer to documentation for more details
- **Unsafe raw execute**. You can now execute arbitrary SQL queries (SQLiteAdapter) or access Loki object directly (LokiJSAdapter) using `adapter.unsafeExecute` -- see docs for more details
- **Turbo Login**. You can now speed up the initial (login) sync by up to 5.3x with Turbo Login. See Sync docs for more details.
- New diagnostic tool - **debugPrintChanges**. See Sync documentation for more details
- **sortBy, skip, take** are now available in LokiJSAdapter as well

=======
>>>>>>> 06607aeb
### Performance

### Changes

### Fixes

### Internal<|MERGE_RESOLUTION|>--- conflicted
+++ resolved
@@ -4,50 +4,14 @@
 
 ### BREAKING CHANGES
 
-<<<<<<< HEAD
-- **iOS Installation change**. You need to add this line to your Podfile: `pod 'simdjson', path: '../node_modules/@nozbe/simdjson'`
-- Deprecated `new Database({ actionsEnabled: false })` options is now removed. Actions are always enabled.
-- Deprecated `new SQLiteAdapter({ synchronous: true })` option is now removed. Use `{ jsi: true }` instead.
-- Deprecated `Q.unsafeLokiFilter` is now removed. Use `Q.unsafeLokiTransform((raws, loki) => raws.filter(raw => ...))` instead.
-- Deprecated `Query.hasJoins` is now removed
-- Changes to `LokiJSAdapter` constructor options:
-  - `indexedDBSerializer` -> `extraIncrementalIDBOptions: { serializeChunk, deserializeChunk }`
-  - `onIndexedDBFetchStart` -> `extraIncrementalIDBOptions: { onFetchStart }`
-  - `onIndexedDBVersionChange` -> `extraIncrementalIDBOptions: { onversionchange }`
-  - `autosave: false` -> `extraLokiOptions: { autosave: false }`
 - `Q.experimentalSortBy`, `Q.experimentalSkip`, `Q.experimentalTake` have been renamed to `Q.sortBy`, `Q.skip`, `Q.take` respectively
-- Changes to Internal APIs. These were never meant to be public, and so are unlikely to affect you:
-  - `Model._isCommited`, `._hasPendingUpdate`, `._hasPendingDelete` have been removed and changed to `Model._pendingState`
-  - `Collection.unsafeClearCache()` is no longer exposed
-- Values passed to `adapter.setLocal()` are now validated to be strings. This is technically a bug fix, since local storage was always documented to only accept strings, however applications may have relied on this lack of validation. Adding this validation was necessary to achieve consistent behavior between SQLiteAdapter and LokiJSAdapter
-- `unsafeSql` passed to `appSchema` will now also be called when dropping and later recreating all database indices on large batches. A second argument was added so you can distinguish between these cases. See Schema docs for more details.
-- **Changes to sync change tracking**. The behavior of `record._raw._changed` and `record._raw._status` (a.k.a. `record.syncStatus`) has changed. This is unlikely to be a breaking change to you, unless you're writing your own sync engine or rely on these low-level details.
-  - Previously, _changed was always empty when _status=created. Now, _changed is not populated during initial creation of a record, but a later update will add changed fields to _changed. This change was necessary to fix a long-standing Sync bug.
 
-=======
->>>>>>> 06607aeb
 ### Deprecations
 
 ### New features
 
-<<<<<<< HEAD
-- `db.write(writer => { ... writer.batch() })` - you can now call batch on the interface passed to a writer block
-- **Fetching record IDs and unsafe raws.** You can now optimize fetching of queries that only require IDs, not full cached records:
-  - `await query.fetchIds()` will return an array of record ids
-  - `await query.unsafeFetchRaw()` will return an array of unsanitized, unsafe raw objects (use alongside `Q.unsafeSqlQuery` to exclude unnecessary or include extra columns)
-  - advanced `adapter.queryIds()`, `adapter.unsafeQueryRaw` are also available
-- **Raw SQL queries**. New syntax for running unsafe raw SQL queries:
-  - `collection.query(Q.unsafeSqlQuery("select * from tasks where foo = ?", ['bar'])).fetch()`
-  - You can now also run `.fetchCount()`, `.fetchIds()` on SQL queries
-  - You can now safely pass values for SQL placeholders by passing an array
-  - You can also observe an unsafe raw SQL query -- with some caveats! refer to documentation for more details
-- **Unsafe raw execute**. You can now execute arbitrary SQL queries (SQLiteAdapter) or access Loki object directly (LokiJSAdapter) using `adapter.unsafeExecute` -- see docs for more details
-- **Turbo Login**. You can now speed up the initial (login) sync by up to 5.3x with Turbo Login. See Sync docs for more details.
-- New diagnostic tool - **debugPrintChanges**. See Sync documentation for more details
 - **sortBy, skip, take** are now available in LokiJSAdapter as well
 
-=======
->>>>>>> 06607aeb
 ### Performance
 
 ### Changes
